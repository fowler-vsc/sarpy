--- conflicted
+++ resolved
@@ -69,11 +69,6 @@
             return 'ST'
         elif mode == 'DYNAMIC STRIPMAP':
             return 'DS'
-<<<<<<< HEAD
-        else:
-            return 'UN'
-=======
->>>>>>> bc6d4ae4
 
 
 class CollectionInfoType(Serializable):
